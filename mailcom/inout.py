from pathlib import Path
import os
import eml_parser
from bs4 import BeautifulSoup
from dicttoxml import dicttoxml


class InoutHandler:
    def __init__(self, directory_name: str):
        """Constructor for the InoutHandler class.

        Args:
            directory_name (str): The directory where the files are located.
        """
        self.directory_name = directory_name
        # presets
        self.pattern = [".eml", ".html"]

    def list_of_files(self):
        """Method to create a list of Path objects (files) that are present
        in a directory."""
        if not os.path.exists(
            self.directory_name
        ):  # check if given dir exists raises error otherwise
            raise OSError("Path {} does not exist".format(self.directory_name))
        mypath = Path(self.directory_name)
        self.email_list = [
            mp.resolve() for mp in mypath.glob("**/*") if mp.suffix in self.pattern
        ]
        if len(self.email_list) == 0:
            raise ValueError(
                """The directory {} does not contain .eml or .html files.
<<<<<<< HEAD
                Please check that the directory is containing the
                email data files""".format(
=======
                Please check that the directory is containing the email
                data files""".format(
>>>>>>> 873c0a7c
                    mypath
                )
            )

    def get_html_text(self, text_check: str) -> str:
        """Clean up a string if it contains html content.
        Args:
            text_check (str): The string that may contain html content.

        Returns:
            str: The (potentially) cleaned up string."""
        soup = BeautifulSoup(text_check, "html.parser")
        if soup.find():
            text_check = soup.get_text()
        return text_check

    def get_text(self, file: Path) -> str:
        """Function to extract the textual content and other metadata from an email file.

        Args:
            file (Path): The path to the email file.

        Returns:
            str: The textual content of the email. In the future, this will return the
            complete dictionary with the metadata."""
        if not file.is_file():  # check if given file exists raises error otherwise
            raise OSError("File {} does not exist".format(file))
        with open(file, "rb") as fhdl:
            raw_email = fhdl.read()
        ep = eml_parser.EmlParser(include_raw_body=True)
        parsed_eml = ep.decode_email_bytes(raw_email)
        attachmenttypes = []
        # find if there are any attachements, and if yes, how many
        attachments = len(parsed_eml["attachment"]) if "attachment" in parsed_eml else 0
        # find the types of attachements
        if attachments > 0:
            attachmenttypes = [
                parsed_eml["attachment"][i]["extension"] for i in range(attachments)
            ]
        self.email_content = {
            "content": parsed_eml["body"][0]["content"],
            "date": parsed_eml["header"]["date"],
            "attachment": attachments,
            "attachement type": attachmenttypes,
        }
        return self.email_content["content"]

    def validate_data(self):
        pass

    def data_to_xml(self, text):
<<<<<<< HEAD
        my_item_func = lambda x: "content"  # noqa
=======
        def my_item_func(x):
            return "content"

>>>>>>> 873c0a7c
        xml = dicttoxml(text, custom_root="email", item_func=my_item_func)
        return xml.decode()

    def write_file(self, text: str, name: str) -> None:
        """Write the extracted string to a text file.

        Args:
            text (str): The string to be written to the file.
            name (str): The name of the file to be written."""
        with open("{}.out".format(name), "w") as file:
            file.write(text)<|MERGE_RESOLUTION|>--- conflicted
+++ resolved
@@ -30,13 +30,8 @@
         if len(self.email_list) == 0:
             raise ValueError(
                 """The directory {} does not contain .eml or .html files.
-<<<<<<< HEAD
-                Please check that the directory is containing the
-                email data files""".format(
-=======
                 Please check that the directory is containing the email
                 data files""".format(
->>>>>>> 873c0a7c
                     mypath
                 )
             )
@@ -88,13 +83,9 @@
         pass
 
     def data_to_xml(self, text):
-<<<<<<< HEAD
-        my_item_func = lambda x: "content"  # noqa
-=======
         def my_item_func(x):
             return "content"
 
->>>>>>> 873c0a7c
         xml = dicttoxml(text, custom_root="email", item_func=my_item_func)
         return xml.decode()
 
