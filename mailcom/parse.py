--- conflicted
+++ resolved
@@ -76,16 +76,11 @@
         model="xlm-roberta-large-finetuned-conll03-english",
         model_revision_number="18f95e9",
     ):
-<<<<<<< HEAD
         self.ner_recognizer = pipeline(
-            "token-classification", model=model, revision=model_revision_number
-=======
-        # TODO: Model revision number
-
-        # ner_recognizer = pipeline("token-classification")
-        self.ner_recognizer = pipeline(
-            "token-classification", model=model, aggregation_strategy="simple"
->>>>>>> 8382b345
+            "token-classification",
+            model=model,
+            revision=model_revision_number,
+            aggregation_strategy="simple",
         )
 
     def reset(self):
