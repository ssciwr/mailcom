--- conflicted
+++ resolved
@@ -61,20 +61,18 @@
         # records the already replaced names in an email
         self.used_first_names = {}
 
-<<<<<<< HEAD
+        # records NEs in the last email
+        self.per_list = []
+        self.org_list = []
+        self.loc_list = []
+        self.misc_list = []
+
     def set_sentence_batch_size(self, batch_size: int):
         if batch_size == 0 or batch_size < -1:
             raise ValueError(
                 "Batch size should either be a positive integer or -1 for all sentences."
             )
         self.n_batch_sentences = batch_size
-=======
-        # records NEs in the last email
-        self.per_list = []
-        self.org_list = []
-        self.loc_list = []
-        self.misc_list = []
->>>>>>> a2df5be1
 
     def init_spacy(self, language: str, model="default"):
         if model == "default":
