import os
import spacy as sp
from transformers import pipeline
from pathlib import Path
from mailcom.inout import InoutHandler

# please modify this section depending on your setup
# input language - either "es" or "fr"
# will also need pt
lang = "es"
# lang = "fr"
# path where the input files can be found
path_input = Path("./test/data/")
# path where the output files should be written to
# this is generated if not present yet
path_output = Path("../data/out/")
output_filename = "dict"
# the ner tool - currently only "transformers"
tool = "transformers"
# please do not modify below this section unless you know what you are doing


class Pseudonymize:
    def __init__(self):

        self.spacy_default_model_dict = {
            "es": "es_core_news_md",
            "fr": "fr_core_news_md",
        }

        self.pseudo_first_names = {
            "es": [
                "José",
                "Angel",
                "Alex",
                "Ariel",
                "Cruz",
                "Fran",
                "Arlo",
                "Adri",
                "Marce",
                "Mati",
            ],
            "fr": [
                "Claude",
                "Dominique",
                "Claude",
                "Camille",
                "Charlie",
                "Florence",
                "Francis",
                "Maxime",
                "Remy",
                "Cécile",
            ],
        }

        self.pseudo_last_names = {
            "es": [
                "García",
                "Fernández",
                "González",
                "Rodríguez",
                "López",
                "Martínez",
                "Sánchez",
                "Pérez",
                "Martín",
                "Gómez",
            ],
            "fr": [
                "Martin",
                "Bernard",
                "Dubois",
                "Thomas",
                "Robert",
                "Richard",
                "Petit",
                "Durand",
                "Leroy",
                "Moreau",
            ],
        }
        # records the already replaced names in an email
        self.used_first_names = {}
        self.used_last_names = {}

        # forms of address that indicate last names
        # TODO add pt and es
        self.ln_forms_of_adress = [
            "Madame",
            "Monsieur",
        ]

    def init_spacy(self, language: str, model="default"):
        if model == "default":
            model = self.spacy_default_model_dict[language]
        try:
            # disable not needed components
            self.nlp_spacy = sp.load(
                model, exclude=["morphologizer", "attribute_ruler", "lemmatizer", "ner"]
            )
        except OSError:
            raise OSError("Could not find {} in standard directory.".format(model))

        self.nlp_spacy = sp.load(model)

    def init_transformers(
        self,
        model="xlm-roberta-large-finetuned-conll03-english",
        model_revision_number="default",
    ):
        # TODO: Model revision number

        # ner_recognizer = pipeline("token-classification")
        self.ner_recognizer = pipeline("token-classification", model=model)

    def reset(self):
        # reset used names for processing a new email
        self.used_first_names.clear()
        self.used_last_names.clear()

    def get_sentences(self, input_text):
        doc = self.nlp_spacy(input_text)
        text_as_sents = []
        for sent in doc.sents:
            text_as_sents.append(str(sent))
        return text_as_sents

    def get_ner(self, sentence):
        ner = self.ner_recognizer(sentence)
        return ner

    def pseudonymize_ne(self, ner, sentence):
        # remove any named entities
        if ner:
            # found named entities
            entlist = []
            new_sentence = sentence
            # record the additional sentence length by
            # Pseudonyms being shorter or longer as
            # replaced names
            additional_sentence_length = 0
            for i in range(len(ner)):
                entity = ner[i]
                # check whether this entity has already been processed
                # because it is part of a previous word
                if entity.get("replaced", False):
                    continue
                entity["replaced"] = True
                ent_string = entity["entity"]  # noqa
                # here we could check that string is "I-PER"
                ent_conf = entity["score"]  # noqa
                ent_position = entity["start"], entity["end"]
                # Here we have to be careful - tokenization with
                # transformers is quite different from spacy/stanza/flair
                # here we get character ids
                entlist.append(ent_position)
                # now replace respective characters
                # replace I-PER
                if ent_string == "I-PER":
                    # add all following entities to this name
                    word_end = entity["end"]
                    for j in range(i, len(ner) - 1):
                        if ner[j]["end"] != ner[j + 1]["start"]:
                            break
                        ner[j + 1]["replaced"] = True
                        word_end = ner[j + 1]["end"]
                    name_to_replace = new_sentence[
                        entity["start"]
                        + additional_sentence_length : word_end  # noqa
                        + additional_sentence_length
                    ]
                    # distinguish between first and last names
                    is_last_name = False
                    # if there is another entity before this name with one char inbetween,
                    # this is likely a last name
                    if i > 0 and entity["start"] - ner[i - 1]["end"] == 1:
                        is_last_name = True
                    # if there is a form of address in front
                    # of this name that indicates last names,
                    # this is likely a last name
                    region_to_search_for_foa = new_sentence[
                        entity["start"] - 10 : entity["start"]  # noqa
                    ]
                    if any(
                        foa in region_to_search_for_foa
                        for foa in self.ln_forms_of_adress
                    ):
                        is_last_name = True
                    # choose the pseudonym
                    if is_last_name:
                        nm_list = self.used_last_names
                        pseudo_list = self.pseudo_last_names
                    else:
                        nm_list = self.used_first_names
                        pseudo_list = self.pseudo_first_names
                    pseudonym = ""
                    name_variations = [
                        name_to_replace,
                        name_to_replace.lower(),
                        name_to_replace.title(),
                    ]
                    # if this name has been replaced before, choose the same pseudonym
                    for nm_var in name_variations:
                        pseudonym = nm_list.get(nm_var, "")
                        if pseudonym != "":
                            break
                    # if none is found, choose a new pseudonym
                    if pseudonym == "":
                        pseudonym = pseudo_list["fr"][len(nm_list)]
                        nm_list[name_to_replace] = pseudonym
                    # replace the name
                    new_sentence = (
                        new_sentence[: ent_position[0] + additional_sentence_length]
                        + pseudonym
                        + new_sentence[
                            (word_end + additional_sentence_length) :  # noqa
                        ]
                    )
                    # since the position of chars in the sentence now changes,
                    # record the additional sentence length
                    additional_sentence_length += len(pseudonym) - (
                        word_end - ent_position[0]
                    )
                else:
                    # Locations and Organizations
                    new_sentence = (
                        new_sentence[: (ent_position[0] + additional_sentence_length)]
                        + "x" * (ent_position[1] - ent_position[0])
                        + new_sentence[
                            (ent_position[1] + additional_sentence_length) :  # noqa
                        ]
                    )
            newlist = [new_sentence]
        else:
            # no named entities found
            newlist = [sentence]
        return newlist

    def pseudonymize_numbers(self, sentence):
        sent_as_list = list(sentence)
        sent_as_list = [char if not char.isdigit() else "x" for char in sent_as_list]
        return "".join(sent_as_list)

    def concatenate(self, sentences):
        return " ".join(sentences)

    def pseudonymize(self, text: str):
        self.reset()
        sentences = self.get_sentences(text)
        pseudonymized_sentences = []
        for sent in sentences:
            ner = self.get_ner(sent)
            ps_sent = " ".join(self.pseudonymize_ne(ner, sent))
            ps_sent = self.pseudonymize_numbers(ps_sent)
            pseudonymized_sentences.append(ps_sent)
        return self.concatenate(pseudonymized_sentences)


def check_dir(path: str) -> bool:
    if not os.path.exists(path):
        raise OSError("Path {} does not exist".format(path))
    else:
        return True


def make_dir(path: str):
    # make directory at path
    os.makedirs(path + "/")


if __name__ == "__main__":
    # nlp_spacy = init_spacy(lang)
    # nlp_transformers = init_transformers()

    # check that input dir is there
    if not check_dir(path_input):
        raise ValueError("Could not find input directory with eml files! Aborting ...")

    # check that the output dir is there, if not generate
    if not check_dir(path_output):
        print("Generating output directory/ies.")
        make_dir(path_output)
    # process the text
    io = InoutHandler(path_input)
    io.list_of_files()
    # html_files = list_of_files(path_input, "html")
    pseudonymizer = Pseudonymize()
    pseudonymizer.init_spacy("fr")
    pseudonymizer.init_transformers()
    for file in io.email_list:
        text = io.get_text(file)
        text = io.get_html_text(text)
<<<<<<< HEAD
=======
        xml = io.data_to_xml(text)
        io.write_file(xml, path_output / output_filename)
>>>>>>> 4a2883bf
        # print(text)
        # print(io.email_content["date"])
        # print(io.email_content["attachment"])
        # print(io.email_content["attachement type"])
        # skip this text if email could not be parsed
        if not text:
            continue 
        ### nlp = init_spacy(sprache)   
        # doc_spacy = nlp_spacy(text) ### fehlt - alte version
        # text = get_sentences(doc_spacy)
        # start with first line
        # here you can limit the number of sentences to parse
        # newlist = []
        # max_i = len(text) ### weg
        ### init transformers
        # for i in range(0, max_i):
        #     if tool == "transformers": ### gibt nur eins
        #         nlps = nlp_transformers(text[i]) ### fehlty bzw process_doc
        #         doc = nlps
        #     newlist.append(process_doc(doc, ner_tool=tool, text=text[i]))
        #     newlist[i] = " ".join(newlist[i])
        # join the new and old lines for comparison
        # printout = "New: " + " ".join(newlist) + "\n"
        # printout = printout + "Old: " + " ".join(text[0:max_i])
        # write_file(printout, path_output + "/" + file)

        # Test functionality of Pseudonymize class
        output_text = pseudonymizer.pseudonymize(text)
        print("New text:", output_text)
        print("Old text:", text)<|MERGE_RESOLUTION|>--- conflicted
+++ resolved
@@ -292,26 +292,23 @@
     for file in io.email_list:
         text = io.get_text(file)
         text = io.get_html_text(text)
-<<<<<<< HEAD
-=======
         xml = io.data_to_xml(text)
         io.write_file(xml, path_output / output_filename)
->>>>>>> 4a2883bf
         # print(text)
         # print(io.email_content["date"])
         # print(io.email_content["attachment"])
         # print(io.email_content["attachement type"])
         # skip this text if email could not be parsed
         if not text:
-            continue 
-        ### nlp = init_spacy(sprache)   
+            continue
+        # nlp = init_spacy(sprache)
         # doc_spacy = nlp_spacy(text) ### fehlt - alte version
         # text = get_sentences(doc_spacy)
         # start with first line
         # here you can limit the number of sentences to parse
         # newlist = []
         # max_i = len(text) ### weg
-        ### init transformers
+        # init transformers
         # for i in range(0, max_i):
         #     if tool == "transformers": ### gibt nur eins
         #         nlps = nlp_transformers(text[i]) ### fehlty bzw process_doc
