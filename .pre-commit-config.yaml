--- conflicted
+++ resolved
@@ -4,11 +4,7 @@
     hooks:
     - id: black
   - repo: https://github.com/pycqa/flake8
-<<<<<<< HEAD
-    rev: 7.1.0 
-=======
     rev: 7.1.1 
->>>>>>> d24d1702
     hooks:
     - id: flake8
   - repo: https://github.com/kynan/nbstripout
