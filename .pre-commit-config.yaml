--- conflicted
+++ resolved
@@ -3,18 +3,11 @@
     rev: 24.10.0
     hooks:
     - id: black
-<<<<<<< HEAD
   - repo: https://github.com/pycqa/flake8
-    rev: 7.1.0 
+    rev: 7.1.1 
     hooks:
     - id: flake8
   - repo: https://github.com/kynan/nbstripout
     rev: 0.8.1
     hooks:
-    - id: nbstripout
-=======
-  -   repo: https://github.com/pycqa/flake8
-      rev: 7.1.1 
-      hooks:
-      -   id: flake8
->>>>>>> 873c0a7c
+    - id: nbstripout